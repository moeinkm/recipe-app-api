--- conflicted
+++ resolved
@@ -1,18 +1,12 @@
 from django.contrib import admin
-from django.contrib.auth.admin import UserAdmin as CaseUserAdmin
+from django.contrib.auth.admin import UserAdmin as BaseUserAdmin
 
 from core import models
 
 
-class UserAdmin(CaseUserAdmin):
+class UserAdmin(BaseUserAdmin):
     ordering = ['id']
     list_display = ['email', 'name']
 
 
-<<<<<<< HEAD
-admin.site.register(models.User, UserAdmin)
-
-a = 1
-=======
-admin.site.register(models.User, UserAdmin)
->>>>>>> 388ae4ad
+admin.site.register(models.User, UserAdmin)